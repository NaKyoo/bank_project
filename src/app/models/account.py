from datetime import datetime, timezone
from decimal import Decimal
from typing import List, Optional  

from enum import Enum
from sqlmodel import Field, Relationship, SQLModel



class TransactionStatus(str, Enum):
    """
    Enumération représentant les différents états possibles d'une transaction.
    
    Attributes:
        PENDING (str): La transaction a été créée mais n'a pas encore été exécutée.
        COMPLETED (str): La transaction a été exécutée avec succès.
        CANCELED (str): La transaction a été annulée et n'a pas été effectuée.
    """
    
    PENDING = "pending"
    COMPLETED = "completed"
    CANCELED = "canceled"

    
# ------------------------------
# Classe représentant une Transaction
# ------------------------------
class Transaction(SQLModel, table=True):
    # Identifiant unique de la transaction (clé primaire)
    id: Optional[int] = Field(default=None, primary_key=True)

    # Type de transaction (exemples : "deposit", "transfer", etc.)
    transaction_type: str

    # Montant de la transaction (en Decimal pour éviter les erreurs d’arrondi)
    amount: Decimal

    # Numéro du compte source (clé étrangère vers la table BankAccount)
    source_account_number: Optional[str] = Field(default=None, foreign_key="bankaccount.account_number")

    # Numéro du compte destinataire (clé étrangère vers la table BankAccount)
    destination_account_number: Optional[str] = Field(default=None, foreign_key="bankaccount.account_number")

    # Date et heure de la transaction (valeur par défaut : maintenant)
    date: datetime = Field(default_factory=datetime.now)

    # Statut actuel de la transaction
    status: TransactionStatus = Field(default=TransactionStatus.PENDING)


    # Relation vers le compte source (le compte qui envoie l'argent)
    source_account: Optional["BankAccount"] = Relationship(
        back_populates="transactions",  # Nom du champ correspondant dans BankAccount
        sa_relationship_kwargs={"foreign_keys": "[Transaction.source_account_number]"}  # Spécifie la clé étrangère
    )

    # Relation vers le compte destinataire (le compte qui reçoit l'argent)
    destination_account: Optional["BankAccount"] = Relationship(
        back_populates="incoming_transactions",  # Nom du champ correspondant dans BankAccount
        sa_relationship_kwargs={"foreign_keys": "[Transaction.destination_account_number]"}
    )


# ------------------------------
# Classe représentant un Compte Bancaire
# ------------------------------
class BankAccount(SQLModel, table=True):
    # Numéro de compte unique (clé primaire)
    account_number: str = Field(primary_key=True)

    # Solde du compte (par défaut à 0)
    balance: Decimal = Field(default=Decimal("0"))
    
    
    is_active: bool = Field(default=True)
    closed_at: Optional[datetime] = Field(default=None)
    

    # ==============================
    # Lien parent-enfant
    # ==============================
    
    parent_account_number: Optional[str] = Field(default=None, foreign_key="bankaccount.account_number")
    
    # Le parent (compte principal)
    parent_account: Optional["BankAccount"] = Relationship(
        back_populates="child_accounts",
        sa_relationship_kwargs={"remote_side": "[BankAccount.account_number]"}
    )

    # Les enfants (comptes secondaires)
    child_accounts: List["BankAccount"] = Relationship(
        back_populates="parent_account"
    )
    
    # ------------------------------
    # Relations avec d'autres tables
    # ------------------------------

    # Liste des transactions où ce compte est la source (sortantes)
    transactions: List[Transaction] = Relationship(
        back_populates="source_account",
        sa_relationship_kwargs={"foreign_keys": "[Transaction.source_account_number]"}
    )

    # Liste des transactions où ce compte est la destination (entrantes)
    incoming_transactions: List[Transaction] = Relationship(
        back_populates="destination_account",
        sa_relationship_kwargs={"foreign_keys": "[Transaction.destination_account_number]"}
    )

    # Liste des bénéficiaires associés à ce compte
    beneficiaries: List["Beneficiary"] = Relationship(  # type: ignore pour éviter une erreur d'import circulaire
        back_populates="owner",
        sa_relationship_kwargs={"foreign_keys": "[Beneficiary.owner_account_number]"}
    )

    # ------------------------------
    # Méthodes métier (logique applicative)
    # ------------------------------
    
    def open_account(self, parent_account: Optional["BankAccount"] = None, initial_balance: Decimal = 0):
        """Réactive ou crée un compte secondaire :
        - Le rend actif
        - Initialise le solde
        - Associe un parent si fourni"""
        if self.is_active:
            raise ValueError("Le compte est déjà actif.")

        self.is_active = True
        self.closed_at = None
        self.balance = initial_balance

        if parent_account:
            self.parent_account_number = parent_account.account_number
    
    
    def close_account(self):
        """Clôture le compte et transfère le solde au parent si nécessaire"""
        if not self.is_active:
            raise ValueError("Le compte est déjà clôturé.")
        
        # Interdire la clôture d'un parent s'il a des enfants actifs
        if self.child_accounts:
            active_children = [c for c in self.child_accounts if c.is_active]
            if active_children:
                raise ValueError("Impossible de clôturer un compte parent tant que des comptes secondaires sont actifs.")
        
        # Transfert du solde vers le parent si compte secondaire
        if self.balance > 0 and self.parent_account:
            self.transfer_to(self.parent_account, self.balance)

        self.is_active = False
        self.closed_at = datetime.now(timezone.utc)


    def archive(self) -> "ArchivedBankAccount":
        """
        Crée une archive complète du compte clôturé,
        incluant la référence au compte parent (si secondaire).
        """
        if self.is_active:
            raise ValueError("Impossible d’archiver un compte encore actif.")
        if not self.closed_at:
            raise ValueError("Le compte doit être clôturé avant archivage.")

        return ArchivedBankAccount(
            original_account_number=self.account_number,
            balance=self.balance,
            closed_at=self.closed_at,
            parent_account_number=self.parent_account_number,
            archived_at=datetime.now(timezone.utc)
        )


    # Effectuer un dépôt sur le compte
    def deposit(self, amount: Decimal) -> Transaction:
        # Vérifie que le montant est positif
        if amount <= 0:
            raise ValueError("Le montant du dépôt doit être positif")
        
        # Vérifie que le montant ne dépasse pas 2000 €
        if amount > Decimal('2000'):
            raise ValueError("Le dépôt ne peut pas dépasser 2000 € par opération")

        # Ajoute le montant au solde actuel
        self.balance += amount

        # Crée et retourne un objet Transaction représentant le dépôt
        return Transaction(
            transaction_type="deposit",
            amount=amount,
            destination_account_number=self.account_number
        )

    # ------------------------------
    # Effectuer un transfert vers un autre compte
    # ------------------------------
    def transfer_to(self, target: "BankAccount", amount: Decimal) -> Transaction:
        """
        Crée une transaction de type 'transfer' PENDING vers un autre compte.
        
        Args:
            target (BankAccount): Le compte destinataire.
            amount (Decimal): Le montant du transfert.
        
        Returns:
            Transaction: La transaction créée avec status PENDING.
        
        Raises:
            ValueError: Si le montant est négatif, si le compte cible est le même,
                        ou si le solde est insuffisant.
        """
        
        if amount <= 0:
            raise ValueError("Le montant du transfert doit être positif")
        if self.account_number == target.account_number:
            raise ValueError("Impossible de transférer vers soi-même")
        if self.balance < amount:
            raise ValueError("Solde insuffisant")

        # Crée la transaction PENDING
        transaction = Transaction(
            transaction_type="transfer",
            amount=amount,
            source_account_number=self.account_number,
            destination_account_number=target.account_number,
            status=TransactionStatus.PENDING
        )
        return transaction

<<<<<<< HEAD
    # ------------------------------
    # Compléter un transfert
    # ------------------------------
    def complete_transfer(self, target: "BankAccount", transaction: Transaction):
        """
        Applique un transfert existant : débite le compte source et crédite le compte destinataire.

        Args:
            target (BankAccount): Le compte destinataire.
            transaction (Transaction): La transaction à compléter.

        Raises:
            ValueError: Si le solde est insuffisant (non géré ici mais peut être ajouté).
        """
        self.balance -= transaction.amount
        target.balance += transaction.amount
        transaction.status = TransactionStatus.COMPLETED
        
    # ------------------------------
    # Annuler un transfert
    # ------------------------------
    def cancel_transfer(self, transaction: Transaction):
        """
        Annule une transaction PENDING. Logique métier pure (ne touche pas à la base de données).

        Args:
            transaction (Transaction): La transaction à annuler.

        Returns:
            Transaction: La transaction avec status mis à CANCELED.

        Raises:
            ValueError: Si la transaction n'est pas PENDING.
        """
        
        if transaction.status != TransactionStatus.PENDING:
            raise ValueError("Transaction déjà complétée ou annulée")
        transaction.status = TransactionStatus.CANCELED
        return transaction
=======
        # Déduit le montant du solde du compte source
        self.balance -= amount

        # Ajoute le montant au solde du compte destinataire
        target.balance += amount

        # Crée et retourne un objet Transaction représentant le transfert
        return Transaction(
            transaction_type="transfer",
            amount=amount,
            source_account_number=self.account_number,
            destination_account_number=target.account_number
        )
>>>>>>> b20324f2

    # Ajouter un compte bénéficiaire (autre compte autorisé à recevoir des transferts)
    def add_beneficiary(self, beneficiary_account: "BankAccount") -> "Beneficiary":  # type: ignore
        from app.models.beneficiary import Beneficiary  # Import retardé pour éviter une boucle d'importation

        # Vérifie que le bénéficiaire n'est pas le compte lui-même
        if beneficiary_account.account_number == self.account_number:
            raise ValueError("Impossible d'ajouter soi-même comme bénéficiaire")

        # Vérifie si le bénéficiaire existe déjà
        existing = [b.beneficiary_account_number for b in self.beneficiaries]
        if beneficiary_account.account_number in existing:
            raise ValueError("Ce compte est déjà un bénéficiaire")

        # Crée un nouvel objet Beneficiary liant les deux comptes
        new_beneficiary = Beneficiary(
            owner_account_number=self.account_number,
            beneficiary_account_number=beneficiary_account.account_number
        )

        # Ajoute ce bénéficiaire à la liste des bénéficiaires du compte
        self.beneficiaries.append(new_beneficiary)

        # Retourne le nouvel objet créé
        return new_beneficiary
    
    
# ===============================
# Table d’archive des comptes
# ===============================
class ArchivedBankAccount(SQLModel, table=True):
    """Table séparée pour les comptes archivés."""
    id: Optional[int] = Field(default=None, primary_key=True)
    original_account_number: str = Field(index=True)
    balance: Decimal
    closed_at: datetime
    parent_account_number: Optional[str] = Field(default=None) 
    archived_at: datetime = Field(default_factory=datetime.now(timezone.utc)
)<|MERGE_RESOLUTION|>--- conflicted
+++ resolved
@@ -229,7 +229,6 @@
         )
         return transaction
 
-<<<<<<< HEAD
     # ------------------------------
     # Compléter un transfert
     # ------------------------------
@@ -269,21 +268,6 @@
             raise ValueError("Transaction déjà complétée ou annulée")
         transaction.status = TransactionStatus.CANCELED
         return transaction
-=======
-        # Déduit le montant du solde du compte source
-        self.balance -= amount
-
-        # Ajoute le montant au solde du compte destinataire
-        target.balance += amount
-
-        # Crée et retourne un objet Transaction représentant le transfert
-        return Transaction(
-            transaction_type="transfer",
-            amount=amount,
-            source_account_number=self.account_number,
-            destination_account_number=target.account_number
-        )
->>>>>>> b20324f2
 
     # Ajouter un compte bénéficiaire (autre compte autorisé à recevoir des transferts)
     def add_beneficiary(self, beneficiary_account: "BankAccount") -> "Beneficiary":  # type: ignore
