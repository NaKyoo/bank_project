--- conflicted
+++ resolved
@@ -23,41 +23,6 @@
 
 
 # ------------------------------
-<<<<<<< HEAD
-=======
-# Modifie auto pour finaliser les transferts après un délai
-# ------------------------------
-def transfer_delay(transfer_id: int):
-    """Fonction qui attend 5 secondes puis finalise le transfert s’il n’=a pas été annulé."""
-    time.sleep(5)
-
-    transfer = transfers_in_progress.get(transfer_id)
-    if not transfer:
-        return  
-
-    with Session(engine) as session:
-        source = bank_service.get_account(session, transfer.from_account)
-        dest = bank_service.get_account(session, transfer.to_account)
-
-        if not source or not dest:
-            transfer.status = "failed"
-            del transfers_in_progress[transfer_id]
-            return
-
-        source.balance -= transfer.amount
-        dest.balance += transfer.amount
-
-        session.add(source)
-        session.add(dest)
-        
-        session.commit()
-
-    transfer.status = "completed"
-    print(f"Transfert #{transfer_id} finalisé automatiquement.")
-    
-
-# ------------------------------
->>>>>>> b20324f2
 # Effectuer un transfert entre deux comptes
 # ------------------------------
 @router.post("/transfer", response_model=Transfer)
